--- conflicted
+++ resolved
@@ -33,14 +33,4 @@
 ```python
 import selftest
 selftest.run_selftest()
-```
-
-<<<<<<< HEAD
-Das Skript prüft die Modulimporte, simuliert Sensorwerte und gibt den verfügbaren Speicher (``gc.mem_free()``) aus.
-
-## Deployment-Guide
-
-Eine detaillierte Anleitung zum Flashen der Firmware und optionaler .mpy-Kompilierung befindet sich in [docs/RELEASE_GUIDE.md](docs/RELEASE_GUIDE.md).
-=======
-Das Skript prüft die Modulimporte, simuliert Sensorwerte und gibt den verfügbaren Speicher (``gc.mem_free()``) aus.
->>>>>>> 924fb2ec
+```